<?xml version='1.0' encoding='UTF-8'?>
<testcases name="NL-NT17">
    <testcase uri='fr_kvk/1-01-testcase.xml' />
    <testcase uri='fr_kvk/2-01-testcase.xml' />
    <testcase uri='fr_kvk/2-03-testcase.xml' />
    <testcase uri='fr_kvk/5-01-testcase.xml' />
    <testcase uri='fr_kvk/5-02-testcase.xml' />
    <testcase uri='br_kvk/2-04-testcase.xml' />
    <testcase uri='br_kvk/3-01-testcase.xml' />
    <testcase uri='br_kvk/4-07-testcase.xml' />
    <testcase uri='br_kvk/4-10-testcase.xml' />
    <testcase uri='br_kvk/4-12-testcase.xml' />
    <testcase uri='br_kvk/4-16-testcase.xml' />
    <testcase uri='br_kvk/4-20-testcase.xml' />
    <testcase uri='fr_nl/1-01-testcase.xml' />
    <testcase uri='fr_nl/1-03-testcase.xml' />
    <testcase uri='fr_nl/1-05-testcase.xml' />
    <testcase uri='fr_nl/1-06-testcase.xml' />
    <testcase uri='fr_nl/2-04-testcase.xml' />
    <testcase uri='fr_nl/2-05-testcase.xml' />
    <testcase uri='fr_nl/2-06-testcase.xml' />
    <testcase uri='fr_nl/2-07-testcase.xml' />
<<<<<<< HEAD
    <testcase uri='fr_nl/3-01-testcase.xml' />
=======
    <testcase uri='fr_nl/3-02-testcase.xml' />
>>>>>>> 5294b54f
    <testcase uri='fr_nl/5-06-testcase.xml' />
</testcases><|MERGE_RESOLUTION|>--- conflicted
+++ resolved
@@ -20,10 +20,7 @@
     <testcase uri='fr_nl/2-05-testcase.xml' />
     <testcase uri='fr_nl/2-06-testcase.xml' />
     <testcase uri='fr_nl/2-07-testcase.xml' />
-<<<<<<< HEAD
     <testcase uri='fr_nl/3-01-testcase.xml' />
-=======
     <testcase uri='fr_nl/3-02-testcase.xml' />
->>>>>>> 5294b54f
     <testcase uri='fr_nl/5-06-testcase.xml' />
 </testcases>