<div align="center">
  <img src="http://arelle.org/arelle/wp-content/themes/platform/images/logo-platform.png">
</div>



[Arelle](https://arelle.org/arelle/) is an end-to-end open source XBRL platform,
which provides the XBRL community with an easy to use set of tools.  It supports
XBRL and its extension features in an extensible manner.  It does this in a
compact yet robust framework that can be used as a desktop application and can
be integrated with other applications and languages utilizing its web service.

## Features
* Support for XBRL versioning. Validation tool for versioning reports and a
  production tool to generate the basics of a versioning report that can be
  inferred by diffing two DTSs.
* Edgar and Global Filer Manual validation
* Base Specification, Dimensions, Generic linkbase validation
* Formula validation including support for extension modules
* Instance creation is supported using forms defined by the table linkbase (Eurofiling version).
* RSS Watch facility
* Users can explore the functionality and features from an interactive GUI,
  command line interface, or web services, and can develop their own controller
  interfaces as needed.
* The Web Service API allows XBRL integration with applications, such as those in
  Excel, Java or Oracle.
* QuickBooks is supported by XBRL-GL.


## Installation

Please check out our [Arelle install guide](INSTALLATION.md).


## Contribution guidelines

If you want to contribute to Arelle, be sure to review the
[contribution guidelines](CONTRIBUTING.md).

We use [GitHub issues](https://github.com/arelle/arelle/issues) for
tracking requests and bugs.


## License

<<<<<<< HEAD
[Apache License 2.0](LICENSE.md)
=======
[Apache License 2.0](LICENSE.txt)
>>>>>>> b7d625b4
<|MERGE_RESOLUTION|>--- conflicted
+++ resolved
@@ -43,8 +43,4 @@
 
 ## License
 
-<<<<<<< HEAD
-[Apache License 2.0](LICENSE.md)
-=======
-[Apache License 2.0](LICENSE.txt)
->>>>>>> b7d625b4
+[Apache License 2.0](LICENSE.md)