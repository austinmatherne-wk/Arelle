--- conflicted
+++ resolved
@@ -110,11 +110,8 @@
     'arelle.Updater',
     'arelle.UrlUtil',
     'arelle.ValidateXbrl',
-<<<<<<< HEAD
     'arelle.XbrlConst',
-=======
     'arelle.XmlUtil',
->>>>>>> 572251e4
 ]
 ignore_errors = false
 strict = true
