[build-system]
requires = ["setuptools~=65.3", "wheel~=0.37", "setuptools_scm[toml]~=7.0"]
build-backend = "setuptools.build_meta"

[project]
name = "arelle-release"
dynamic = ['version']
readme = "README.md"
license = {text = "Apache-2.0"}
description = "An open source XBRL platform."
authors = [
    {name = "arelle.org", email = "support@arelle.org"}
]
keywords = ["xbrl"]
classifiers = [
    'Development Status :: 5 - Production/Stable',
    'Intended Audience :: End Users/Desktop',
    'Intended Audience :: Developers',
    'License :: OSI Approved :: Apache Software License',
    'Natural Language :: English',
    'Programming Language :: Python :: 3',
    'Programming Language :: Python :: 3.9',
    'Operating System :: OS Independent',
    'Topic :: Text Processing :: Markup :: XML'
]
requires-python = ">=3.7,<3.10"
dependencies = [
    'isodate==0.*',
    'lxml==4.*',
    'numpy==1.*',
    'openpyxl==3.*',
    'regex==2022.*',
]

[project.optional-dependencies]
Crypto = [
    'pycryptodome==3.*',
]
DB = [
    'pg8000==1.*',
    'PyMySQL==1.*',
    'pyodbc==4.*',
    'rdflib==5.*',
]
EFM = [
    'holidays==0.*',
]
ObjectMaker = [
    'graphviz==0.*',
]
WebServer = [
    'cheroot==8.*',
    'CherryPy==18.*',
    'tornado==6.*',
]

[project.scripts]
arelleCmdLine = "arelle.CntlrCmdLine:main"

[project.gui-scripts]
arelleGUI = "arelle.CntlrWinMain:main"

[project.urls]
"Homepage" = "https://arelle.org/"
"Downloads" = "https://arelle.org/arelle/pub/"
"Documentation" = "https://arelle.org/arelle/documentation/"
"Blog" = "https://arelle.org/arelle/blog/"
"Source Code" = "https://github.com/Arelle/Arelle/"
"Bug Reports" = "https://github.com/Arelle/Arelle/issues/"
"Support" = "https://groups.google.com/g/arelle-users/"

[tool.setuptools]
platforms = ["any"]

[tool.setuptools.packages.find]
namespaces = false

[tool.setuptools_scm]
tag_regex = "^(?:[\\w-]+-?)?(?P<version>[vV]?\\d+(?:\\.\\d+){0,2}[^\\+]*)(?:\\+.*)?$"
write_to = "arelle/_version.py"

[tool.pytest.ini_options]
xfail_strict = true

[tool.mypy]
# Warn when a # type: ignore comment does not specify any error codes
enable_error_code = "ignore-without-code"

python_version = "3.9"

show_error_codes = true

# EFM-htm is an invalid Python package name
exclude = "arelle/plugin/validate/EFM-htm"

# --- per-module options ---
[[tool.mypy.overrides]]
module = 'arelle.*'
ignore_errors = true

# --- strict typing ---
# when a directory is converted, file entries are replaced by directory entry
# when the library is converted, the above entry will be replaced (strict is demanded)
[[tool.mypy.overrides]]
module = [
    'arelle.plugin.validate.ESEF.*',
    'arelle.Cntlr',
    'arelle.ModelValue',
    'arelle.ModelObject',
    'arelle.SystemInfo',
    'arelle.Updater',
    'arelle.UrlUtil',
    'arelle.ValidateXbrl',
<<<<<<< HEAD
    'arelle.XbrlConst',
=======
    'arelle.XbrlUtil',
>>>>>>> 8ded01c8
    'arelle.XmlUtil',
]
ignore_errors = false
strict = true

# --- Modules lacking stubs ---
# Add any module missing library stubs or not having
# the py.typed marker here
[[tool.mypy.overrides]]
module = [
    'gtk',
    'isodate.*',
    'win32clipboard',
    'win32gui',
    'win32process',
]
ignore_missing_imports = true<|MERGE_RESOLUTION|>--- conflicted
+++ resolved
@@ -111,11 +111,8 @@
     'arelle.Updater',
     'arelle.UrlUtil',
     'arelle.ValidateXbrl',
-<<<<<<< HEAD
     'arelle.XbrlConst',
-=======
     'arelle.XbrlUtil',
->>>>>>> 8ded01c8
     'arelle.XmlUtil',
 ]
 ignore_errors = false
