'''
Created on March 1, 2012

@author: Mark V Systems Limited
(c) Copyright 2011 Mark V Systems Limited, All rights reserved.

based on pull request 4

'''
from __future__ import annotations
import os, sys, types, time, ast, importlib, io, json, gettext, traceback
import importlib.util
import logging

from types import ModuleType
from typing import TYPE_CHECKING, Any, Iterator, Callable
from arelle.Locale import getLanguageCodes
from arelle.FileSource import openFileStream
from arelle.UrlUtil import isAbsolute
from pathlib import Path
try:
    from collections import OrderedDict
except ImportError:
    OrderedDict = dict # python 3.0 lacks OrderedDict, json file will be in weird order
from collections.abc import Generator, Callable


if TYPE_CHECKING:
    # Prevent potential circular import error
    from .Cntlr import Cntlr

PLUGIN_TRACE_FILE = None
# PLUGIN_TRACE_FILE = "c:/temp/pluginerr.txt"

# plugin control is static to correspond to statically loaded modules
pluginJsonFile = None
pluginConfig = None
pluginConfigChanged = False
modulePluginInfos = {}
pluginMethodsForClasses = {}
_cntlr = None
_pluginBase = None
EMPTYLIST = []
_ERROR_MESSAGE_IMPORT_TEMPLATE = "Unable to load module {}"

def init(cntlr: Cntlr, loadPluginConfig: bool = True) -> None:
    global pluginJsonFile, pluginConfig, modulePluginInfos, pluginMethodsForClasses, pluginConfigChanged, _cntlr, _pluginBase
    pluginConfigChanged = False
    _cntlr = cntlr
    _pluginBase = cntlr.pluginDir + os.sep
    if loadPluginConfig:
        try:
            pluginJsonFile = cntlr.userAppDir + os.sep + "plugins.json"
            with io.open(pluginJsonFile, 'rt', encoding='utf-8') as f:
                pluginConfig = json.load(f)
            freshenModuleInfos()
        except Exception:
            pass # on GAE no userAppDir, will always come here
    if not pluginConfig:
        pluginConfig = {  # savable/reloadable plug in configuration
            "modules": {}, # dict of moduleInfos by module name
            "classes": {}  # dict by class name of list of class modules in execution order
        }
        pluginConfigChanged = False # don't save until something is added to pluginConfig
    modulePluginInfos = {}  # dict of loaded module pluginInfo objects by module names
    pluginMethodsForClasses = {} # dict by class of list of ordered callable function objects

def reset():  # force reloading modules and plugin infos
    modulePluginInfos.clear()  # dict of loaded module pluginInfo objects by module names
    pluginMethodsForClasses.clear() # dict by class of list of ordered callable function objects

def orderedPluginConfig():
    return OrderedDict(
        (('modules',OrderedDict((moduleName,
                                 OrderedDict(sorted(moduleInfo.items(),
                                                    key=lambda k: {'name': '01',
                                                                   'status': '02',
                                                                   'version': '03',
                                                                   'fileDate': '04',                                                             'version': '05',
                                                                   'description': '05',
                                                                   'moduleURL': '06',
                                                                   'localeURL': '07',
                                                                   'localeDomain': '08',
                                                                   'license': '09',
                                                                   'author': '10',
                                                                   'copyright': '11',
                                                                   'classMethods': '12'}.get(k[0],k[0]))))
                                for moduleName, moduleInfo in sorted(pluginConfig['modules'].items()))),
         ('classes',OrderedDict(sorted(pluginConfig['classes'].items())))))

def save(cntlr: Cntlr) -> None:
    global pluginConfigChanged
    if pluginConfigChanged and cntlr.hasFileSystem:
        pluginJsonFile = cntlr.userAppDir + os.sep + "plugins.json"
        with io.open(pluginJsonFile, 'wt', encoding='utf-8') as f:
            jsonStr = _STR_UNICODE(json.dumps(orderedPluginConfig(), ensure_ascii=False, indent=2)) # might not be unicode in 2.7
            f.write(jsonStr)
        pluginConfigChanged = False

def close():  # close all loaded methods
    pluginConfig.clear()
    modulePluginInfos.clear()
    pluginMethodsForClasses.clear()
    global webCache
    webCache = None

''' pluginInfo structure:

__pluginInfo__ = {
    'name': (required)
    'version': (required)
    'description': (optional)
    'moduleURL': (required) # added by plug in manager, not in source file
    'localeURL': (optional) # L10N internationalization for this module (subdirectory if relative)
    'localeDomain': (optional) # domain for L10N internationalization (e.g., 'arelle')
    'license': (optional)
    'author': (optional)
    'copyright': (optional)
    # classes of mount points (required)
    'a.b.c': method (function) to do something
    'a.b.c.d' : method (function) to do something
    # import (plugins to be loaded for this package) (may be multiple imports like in python)
    'import': [string, list or tuple of URLs or relative file names of imported plug-ins]
}

moduleInfo = {
    'name': (required)
    'status': enabled | disabled
    'version': (required)
    'fileDate': 2000-01-01
    'description': (optional)
    'moduleURL': (required) # same as file path, can be a URL (of a non-package .py file or a package directory)
    'localeURL': (optional) # for L10N internationalization within module
    'localeDomain': (optional) # domain for L10N internationalization
    'license': (optional)
    'author': (optional)
    'copyright': (optional)
    'classMethods': [list of class names that have methods in module]
    'imports': [list of imported plug-in moduleInfos]
    'isImported': True if module was imported by a parent plug-in module
}


'''

def modulesWithNewerFileDates():
    names = set()
    for moduleInfo in pluginConfig["modules"].values():
        freshenedFilename = _cntlr.webCache.getfilename(moduleInfo["moduleURL"], checkModifiedTime=True, normalize=True, base=_pluginBase)
        try:
            if os.path.isdir(freshenedFilename): # if freshenedFilename is a directory containing an __init__.py file, open that instead
                if os.path.isfile(os.path.join(freshenedFilename, "__init__.py")):
                    freshenedFilename = os.path.join(freshenedFilename, "__init__.py")
            elif not freshenedFilename.endswith(".py") and not os.path.exists(freshenedFilename) and os.path.exists(freshenedFilename + ".py"):
                freshenedFilename += ".py" # extension module without .py suffix
            if moduleInfo["fileDate"] < time.strftime('%Y-%m-%dT%H:%M:%S UTC', time.gmtime(os.path.getmtime(freshenedFilename))):
                names.add(moduleInfo["name"])
        except Exception as err:
            _msg = _("Exception at plug-in method modulesWithNewerFileDates: {error}").format(error=err)
            if PLUGIN_TRACE_FILE:
                with open(PLUGIN_TRACE_FILE, "at", encoding='utf-8') as fh:
                    fh.write(_msg + '\n')
            else:
                print(_msg, file=sys.stderr)

    return names

def freshenModuleInfos():
    # for modules with different date-times, re-load module info
    for moduleName in pluginConfig["modules"].keys():
        moduleInfo = pluginConfig["modules"][moduleName]
        freshenedFilename = _cntlr.webCache.getfilename(moduleInfo["moduleURL"], checkModifiedTime=True, normalize=True, base=_pluginBase)
        try: # check if moduleInfo cached may differ from referenced moduleInfo
            if os.path.isdir(freshenedFilename): # if freshenedFilename is a directory containing an __ini__.py file, open that instead
                if os.path.isfile(os.path.join(freshenedFilename, "__init__.py")):
                    freshenedFilename = os.path.join(freshenedFilename, "__init__.py")
            elif not freshenedFilename.endswith(".py") and not os.path.exists(freshenedFilename) and os.path.exists(freshenedFilename + ".py"):
                freshenedFilename += ".py" # extension module without .py suffix
            if moduleInfo["fileDate"] != time.strftime('%Y-%m-%dT%H:%M:%S UTC', time.gmtime(os.path.getmtime(freshenedFilename))):
                freshenedModuleInfo = moduleModuleInfo(moduleInfo["moduleURL"], reload=True)
                if freshenedModuleInfo is not None:
                    pluginConfig["modules"][moduleName] = freshenedModuleInfo
        except Exception as err:
            _msg = _("Exception at plug-in method freshenModuleInfos: {error}").format(error=err)
            if PLUGIN_TRACE_FILE:
                with open(PLUGIN_TRACE_FILE, "at", encoding='utf-8') as fh:
                    fh.write(_msg + '\n')
            else:
                print(_msg, file=sys.stderr)

def moduleModuleInfo(moduleURL, reload=False, parentImportsSubtree=False):
    #TODO several directories, eg User Application Data
    moduleFilename = _cntlr.webCache.getfilename(moduleURL, reload=reload, normalize=True, base=_pluginBase)
    if moduleFilename:
        f = None
        try:
            # if moduleFilename is a directory containing an __ini__.py file, open that instead
            if os.path.isdir(moduleFilename):
                if os.path.isfile(os.path.join(moduleFilename, "__init__.py")):
                    moduleFilename = os.path.join(moduleFilename, "__init__.py")
                else: # impossible to get a moduleinfo from a directory without an __init__.py
                    return None
            elif not moduleFilename.endswith(".py") and not os.path.exists(moduleFilename) and os.path.exists(moduleFilename + ".py"):
                moduleFilename += ".py" # extension module without .py suffix
            moduleDir, moduleName = os.path.split(moduleFilename)
            if PLUGIN_TRACE_FILE:
                with open(PLUGIN_TRACE_FILE, "at", encoding='utf-8') as fh:
                    fh.write("Scanning module for plug-in info: {}\n".format(moduleFilename))
            f = openFileStream(_cntlr, moduleFilename)
            tree = ast.parse(f.read(), filename=moduleFilename)
            constantStrings = {}
            functionDefNames = set()
            moduleImports = []
            for item in tree.body:
                if isinstance(item, ast.Assign):
                    attr = item.targets[0].id
                    if attr == "__pluginInfo__":
                        f.close()
                        moduleInfo = {"name":None}
                        classMethods = []
                        importURLs = []
                        for i, key in enumerate(item.value.keys):
                            _key = key.s
                            _value = item.value.values[i]
                            _valueType = _value.__class__.__name__
                            if _key == "import":
                                if _valueType in ('Str', 'Constant'):
                                    importURLs.append(_value.s)
                                elif _valueType in ("List", "Tuple"):
                                    for elt in _value.elts:
                                        importURLs.append(elt.s)
                            elif _valueType in ('Str', 'Constant'): # Str < =python 3.7, Constant python 3.8+
                                moduleInfo[_key] = _value.s
                            elif _valueType == 'Name':
                                if _value.id in constantStrings:
                                    moduleInfo[_key] = constantStrings[_value.id]
                                elif _value.id in functionDefNames:
                                    classMethods.append(_key)
                            elif _key == "imports" and _valueType in ("List", "Tuple"):
                                importURLs = [elt.s for elt in _value.elts]
                        moduleInfo['classMethods'] = classMethods
                        moduleInfo["moduleURL"] = moduleURL
                        moduleInfo["status"] = 'enabled'
                        moduleInfo["fileDate"] = time.strftime('%Y-%m-%dT%H:%M:%S UTC', time.gmtime(os.path.getmtime(moduleFilename)))
                        mergedImportURLs = []
                        _moduleImportsSubtree = False
                        for _url in importURLs:
                            if _url.startswith("module_import"):
                                for moduleImport in moduleImports:
                                    mergedImportURLs.append(moduleImport + ".py")
                                if _url == "module_import_subtree":
                                    _moduleImportsSubtree = True
                            elif _url == "module_subtree":
                                for _dir in os.listdir(moduleDir):
                                    _subtreeModule = os.path.join(moduleDir,_dir)
                                    if os.path.isdir(_subtreeModule) and _dir != "__pycache__":
                                        mergedImportURLs.append(_subtreeModule)
                            else:
                                mergedImportURLs.append(_url)
                        if parentImportsSubtree and not _moduleImportsSubtree:
                            _moduleImportsSubtree = True
                            for moduleImport in moduleImports:
                                mergedImportURLs.append(moduleImport + ".py")
                        imports = []
                        for _url in mergedImportURLs:
                            if isAbsolute(_url) or os.path.isabs(_url):
                                _importURL = _url # URL is absolute http or local file system
                            else: # check if exists relative to this module's directory
                                _importURL = os.path.join(os.path.dirname(moduleURL), os.path.normpath(_url))
                                if not os.path.exists(_importURL): # not relative to this plugin, assume standard plugin base
                                    _importURL = _url # moduleModuleInfo adjusts relative URL to plugin base
                            _importModuleInfo = moduleModuleInfo(_importURL, reload, _moduleImportsSubtree)
                            if _importModuleInfo:
                                _importModuleInfo["isImported"] = True
                                imports.append(_importModuleInfo)
                        moduleInfo["imports"] =  imports
                        return moduleInfo
                    elif isinstance(item.value, ast.Str): # possible constant used in plugininfo, such as VERSION
                        for assignmentName in item.targets:
                            constantStrings[assignmentName.id] = item.value.s
                elif isinstance(item, ast.ImportFrom):
                    if item.level == 1: # starts with .
                        if item.module is None:  # from . import module1, module2, ...
                            for importee in item.names:
                                if importee.name == '*': #import all submodules
                                    for _file in os.listdir(moduleDir):
                                        if _file != moduleFile and os.path.isfile(_file) and _file.endswith(".py"):
                                            moduleImports.append(_file)
                                elif (os.path.isfile(os.path.join(moduleDir, importee.name + ".py"))
                                      and importee.name not in moduleImports):
                                    moduleImports.append(importee.name)
                        else:
                            modulePkgs = item.module.split('.')
                            modulePath = os.path.join(*modulePkgs)
                            if (os.path.isfile(os.path.join(moduleDir, modulePath) + ".py")
                                and modulePath not in moduleImports):
                                    moduleImports.append(modulePath)
                            for importee in item.names:
                                _importeePfxName = os.path.join(modulePath, importee.name)
                                if (os.path.isfile(os.path.join(moduleDir, _importeePfxName) + ".py")
                                    and _importeePfxName not in moduleImports):
                                        moduleImports.append(_importeePfxName)
                elif isinstance(item, ast.FunctionDef): # possible functionDef used in plugininfo
                    functionDefNames.add(item.name)
            if PLUGIN_TRACE_FILE:
                with open(PLUGIN_TRACE_FILE, "at", encoding='utf-8') as fh:
                    fh.write("Successful module plug-in info: " + moduleFilename + '\n')
        except Exception as err:
            _msg = _("Exception obtaining plug-in module info: {moduleFilename}\n{error}\n{traceback}").format(
                    error=err, moduleFilename=moduleFilename, traceback=traceback.format_tb(sys.exc_info()[2]))
            if PLUGIN_TRACE_FILE:
                with open(PLUGIN_TRACE_FILE, "at", encoding='utf-8') as fh:
                    fh.write(_msg + '\n')
            else:
                print(_msg, file=sys.stderr)

        if f:
            f.close()
    return None

def moduleInfo(pluginInfo):
    moduleInfo = {}
    for name, value in pluginInfo.items():
        if isinstance(value, '_STR_UNICODE'):
            moduleInfo[name] = value
        elif isinstance(value, types.FunctionType):
            moduleInfo.getdefault('classes',[]).append(name)

def _get_name_dir_prefix(
    controller: Cntlr,
    pluginBase: str,
    moduleURL: str,
    packagePrefix: str = "",
) -> tuple[str, str, str] | tuple[None, None, None]:
    """Get the name, directory and prefix of a module."""
    moduleFilename: str
    moduleDir: str
    packageImportPrefix: str

    moduleFilename = controller.webCache.getfilename(
        url=moduleURL, normalize=True, base=pluginBase
    )

    if moduleFilename:
        if os.path.basename(moduleFilename) == "__init__.py" and os.path.isfile(
            moduleFilename
        ):
            moduleFilename = os.path.dirname(
                moduleFilename
            )  # want just the dirpart of package

        if os.path.isdir(moduleFilename) and os.path.isfile(
            os.path.join(moduleFilename, "__init__.py")
        ):
            moduleDir = os.path.dirname(moduleFilename)
            moduleName = os.path.basename(moduleFilename)
            packageImportPrefix = moduleName + "."
        else:
            moduleName = os.path.basename(moduleFilename).partition(".")[0]
            moduleDir = os.path.dirname(moduleFilename)
            packageImportPrefix = packagePrefix

        return (moduleName, moduleDir, packageImportPrefix)

    return (None, None, None)

def _get_location(moduleDir: str, moduleName: str) -> str:
    """Get the file name of a plugin."""
    module_name_path = Path(f"{moduleDir}/{moduleName}.py")
    if os.path.isfile(module_name_path):
        return module_name_path

    return Path(f"{moduleDir}/{moduleName}/__init__.py")

def _find_and_load_module(moduleDir: str, moduleName: str) -> ModuleType | None:
    """Load a module based on name and directory."""
    location = _get_location(moduleDir=moduleDir, moduleName=moduleName)
    spec = importlib.util.spec_from_file_location(name=moduleName, location=location)

    # spec_from_file_location returns ModuleSpec or None.
    # spec.loader returns Loader or None.
    # We want to make sure neither of them are None before proceeding
    if spec is None or spec.loader is None:
        raise ModuleNotFoundError("Unable to load module")

    module = importlib.util.module_from_spec(spec)
    sys.modules[moduleName] = module # This line is required before exec_module
    spec.loader.exec_module(sys.modules[moduleName])

    return sys.modules[moduleName]

def loadModule(moduleInfo: dict[str, Any], packagePrefix: str="") -> None:
    name = moduleInfo['name']
    moduleURL = moduleInfo['moduleURL']

    moduleName, moduleDir, packageImportPrefix = _get_name_dir_prefix(
        controller=_cntlr,
        pluginBase=_pluginBase,
        moduleURL=moduleURL,
        packagePrefix=packagePrefix,
    )

    if all(p is None for p in [moduleName, moduleDir, packageImportPrefix]):
        _cntlr.addToLog(message=_ERROR_MESSAGE_IMPORT_TEMPLATE.format(name), level=logging.ERROR)
    else:
        try:
            module = _find_and_load_module(moduleDir=moduleDir, moduleName=moduleName)
            pluginInfo = module.__pluginInfo__.copy()
            elementSubstitutionClasses = None
            if name == pluginInfo.get('name'):
                pluginInfo["moduleURL"] = moduleURL
                modulePluginInfos[name] = pluginInfo
                if 'localeURL' in pluginInfo:
                    # set L10N internationalization in loaded module
                    localeDir = os.path.dirname(module.__file__) + os.sep + pluginInfo['localeURL']
                    try:
                        _gettext = gettext.translation(pluginInfo['localeDomain'], localeDir, getLanguageCodes())
                    except IOError:
                        _gettext = lambda x: x # no translation
                else:
                    _gettext = lambda x: x
                for key, value in pluginInfo.items():
                    if key == 'name':
                        if name:
                            pluginConfig['modules'][name] = moduleInfo
                    elif isinstance(value, types.FunctionType):
                        classModuleNames = pluginConfig['classes'].setdefault(key, [])
                        if name and name not in classModuleNames:
                            classModuleNames.append(name)
                    if key == 'ModelObjectFactory.ElementSubstitutionClasses':
                        elementSubstitutionClasses = value
                module._ = _gettext
                global pluginConfigChanged
                pluginConfigChanged = True
            if elementSubstitutionClasses:
                try:
                    from arelle.ModelObjectFactory import elementSubstitutionModelClass
                    elementSubstitutionModelClass.update(elementSubstitutionClasses)
                except Exception as err:
                    _msg = _("Exception loading plug-in {name}: processing ModelObjectFactory.ElementSubstitutionClasses").format(
                            name=name, error=err)
                    if PLUGIN_TRACE_FILE:
                        with open(PLUGIN_TRACE_FILE, "at", encoding='utf-8') as fh:
                            fh.write(_msg + '\n')
                    else:
                        print(_msg, file=sys.stderr)
            for importModuleInfo in moduleInfo.get('imports', EMPTYLIST):
                loadModule(importModuleInfo, packageImportPrefix)
        except (AttributeError, ImportError, ModuleNotFoundError, TypeError, SystemError) as err:
            # Send a summary of the error to the logger and retain the stacktrace for stderr
            _cntlr.addToLog(message=_ERROR_MESSAGE_IMPORT_TEMPLATE.format(name), level=logging.ERROR)

            _msg = _("Exception loading plug-in {name}: {error}\n{traceback}").format(
                    name=name, error=err, traceback=traceback.format_tb(sys.exc_info()[2]))
            if PLUGIN_TRACE_FILE:
                with open(PLUGIN_TRACE_FILE, "at", encoding='utf-8') as fh:
                    fh.write(_msg + '\n')
            else:
                print(_msg, file=sys.stderr)

<<<<<<< HEAD
def pluginClassMethods(className: str) -> Generator[Callable[..., Any], None, None]:
=======
def pluginClassMethods(className: str) -> Iterator[Callable[..., Any]]:
>>>>>>> 11ce23e8
    if pluginConfig:
        try:
            pluginMethodsForClass = pluginMethodsForClasses[className]
        except KeyError:
            # load all modules for class
            pluginMethodsForClass = []
            modulesNamesLoaded = set()
            if className in pluginConfig["classes"]:
                for moduleName in pluginConfig["classes"].get(className):
                    if moduleName and moduleName in pluginConfig["modules"] and moduleName not in modulesNamesLoaded:
                        modulesNamesLoaded.add(moduleName) # prevent multiply executing same class
                        moduleInfo = pluginConfig["modules"][moduleName]
                        if moduleInfo["status"] == "enabled":
                            if moduleName not in modulePluginInfos:
                                loadModule(moduleInfo)
                            if moduleName in modulePluginInfos:
                                pluginInfo = modulePluginInfos[moduleName]
                                if className in pluginInfo:
                                    pluginMethodsForClass.append(pluginInfo[className])
            pluginMethodsForClasses[className] = pluginMethodsForClass
        for method in pluginMethodsForClass:
            yield method

def addPluginModule(url):
    moduleInfo = moduleModuleInfo(url)
    if moduleInfo and moduleInfo.get("name"):
        name = moduleInfo["name"]
        removePluginModule(name)  # remove any prior entry for this module
        def _addPluginModule(moduleInfo):
            _name = moduleInfo.get("name")
            if _name:
                # add classes
                for classMethod in moduleInfo["classMethods"]:
                    classMethods = pluginConfig["classes"].setdefault(classMethod, [])
                    _name = moduleInfo["name"]
                    if _name and _name not in classMethods:
                        classMethods.append(_name)
                for importModuleInfo in moduleInfo.get('imports', EMPTYLIST):
                    _addPluginModule(importModuleInfo)
                pluginConfig["modules"][_name] = moduleInfo
        _addPluginModule(moduleInfo)
        global pluginConfigChanged
        pluginConfigChanged = True
        return moduleInfo
    return None

def reloadPluginModule(name):
    if name in pluginConfig["modules"]:
        url = pluginConfig["modules"][name].get("moduleURL")
        if url:
            moduleInfo = moduleModuleInfo(url, reload=True)
            if moduleInfo:
                addPluginModule(url)
                return True
    return False

def removePluginModule(name):
    moduleInfo = pluginConfig["modules"].get(name)
    if moduleInfo and name:
        def _removePluginModule(moduleInfo):
            _name = moduleInfo.get("name")
            if _name:
                for classMethod in moduleInfo["classMethods"]:
                    classMethods = pluginConfig["classes"].get(classMethod)
                    if classMethods and _name and _name in classMethods:
                        classMethods.remove(_name)
                        if not classMethods: # list has become unused
                            del pluginConfig["classes"][classMethod] # remove class
                for importModuleInfo in moduleInfo.get('imports', EMPTYLIST):
                    _removePluginModule(importModuleInfo)
                pluginConfig["modules"].pop(_name, None)
        _removePluginModule(moduleInfo)
        global pluginConfigChanged
        pluginConfigChanged = True
        return True
    return False # unable to remove<|MERGE_RESOLUTION|>--- conflicted
+++ resolved
@@ -458,11 +458,7 @@
             else:
                 print(_msg, file=sys.stderr)
 
-<<<<<<< HEAD
-def pluginClassMethods(className: str) -> Generator[Callable[..., Any], None, None]:
-=======
 def pluginClassMethods(className: str) -> Iterator[Callable[..., Any]]:
->>>>>>> 11ce23e8
     if pluginConfig:
         try:
             pluginMethodsForClass = pluginMethodsForClasses[className]
