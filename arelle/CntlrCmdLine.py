--- conflicted
+++ resolved
@@ -88,11 +88,7 @@
             break
     # Check if the config cache needs to be disabled prior to initializing the cntlr
     disable_persistent_config = bool({DISABLE_PERSISTENT_CONFIG_OPTION, DISABLE_PERSISTENT_CONFIG_OPTION.lower()} & set(args))
-<<<<<<< HEAD
-    cntlr = createCntlrAndPreloadPlugins(uiLang, disable_persistent_config, {})  # This Cntlr is needed for translations and to enable the web cache.  The cntlr is not used outside the parse function
-=======
-
->>>>>>> 7ca6fba8
+
     usage = "usage: %prog [options]"
     parser = OptionParser(usage,
                           version="Arelle(r) {0} ({1}bit)".format(Version.__version__, getSystemWordSize()),
@@ -401,6 +397,7 @@
                 arg = arg.replace(r'\"', '"')
             args.append(arg)
             priorArg = arg
+
     (options, leftoverArgs) = parser.parse_args(args)
     if options.about:
         print(_("\narelle(r) {version} ({wordSize}bit {platform})\n\n"
@@ -433,6 +430,7 @@
     elif options.diagnostics:
         pprint(getSystemInfo())
     elif options.disclosureSystemName in ("help", "help-verbose"):
+        cntlr = createCntlrAndPreloadPlugins(uiLang, disable_persistent_config, arellePluginModules)
         text = _("Disclosure system choices: \n{0}").format(' \n'.join(cntlr.modelManager.disclosureSystem.dirlist(options.disclosureSystemName)))
         try:
             print(text)
