--- conflicted
+++ resolved
@@ -76,18 +76,43 @@
 @validation(
     hook=ValidationHook.XBRL_FINALLY,
 )
-<<<<<<< HEAD
+def rule_fr20(
+        pluginData: PluginValidationDataExtension,
+        val: ValidateXbrl,
+        *args: Any,
+        **kwargs: Any,
+) -> Iterable[Validation]:
+    """
+    DBA.FR20: The annual report is missing a management endorsement. An annual report must always contain a management
+    endorsement if the company has more than one management member or if the company prepares an annual report according
+    to accounting class D.
+    """
+    modelXbrl = val.modelXbrl
+    for concept_qn in pluginData.managementEndorsementQns:
+        facts = modelXbrl.factsByQname.get(concept_qn)
+        if facts is not None:
+            for fact in facts:
+                if fact.xValid >= VALID and not fact.isNil:
+                    return
+    yield Validation.error(
+        codes="DBA.FR20",
+        msg=_("The annual report does not contain a management endorsement. Please tag one of the following elements: {}").format(
+            [qn.localName for qn in pluginData.managementEndorsementQns]
+        ),
+        modelObject=val.modelXbrl.modelDocument
+    )
+
+
+@validation(
+    hook=ValidationHook.XBRL_FINALLY,
+)
 def rule_fr24(
-=======
-def rule_fr20(
->>>>>>> 2543c8e7
-        pluginData: PluginValidationDataExtension,
-        val: ValidateXbrl,
-        *args: Any,
-        **kwargs: Any,
-) -> Iterable[Validation]:
-    """
-<<<<<<< HEAD
+        pluginData: PluginValidationDataExtension,
+        val: ValidateXbrl,
+        *args: Any,
+        **kwargs: Any,
+) -> Iterable[Validation]:
+    """
     DBA.FR24: When cmn:TypeOfAuditorAssistance is "Revisionspåtegning" or "Auditor's report on audited financial statements"
     then arr:DescriptionOfQualificationsOfAuditedFinancialStatements must not contain the following text:
         - 'har ikke givet anledning til forbehold'
@@ -150,26 +175,6 @@
                                               "gennemgang\' or \'Auditor's report on extended review\'").format(text),
                                         modelObject=description_fact
                                     )
-=======
-    DBA.FR20: The annual report is missing a management endorsement. An annual report must always contain a management
-    endorsement if the company has more than one management member or if the company prepares an annual report according
-    to accounting class D.
-    """
-    modelXbrl = val.modelXbrl
-    for concept_qn in pluginData.managementEndorsementQns:
-        facts = modelXbrl.factsByQname.get(concept_qn)
-        if facts is not None:
-            for fact in facts:
-                if fact.xValid >= VALID and not fact.isNil:
-                    return
-    yield Validation.error(
-        codes="DBA.FR20",
-        msg=_("The annual report does not contain a management endorsement. Please tag one of the following elements: {}".format(
-            [qn.localName for qn in pluginData.managementEndorsementQns]
-        )),
-        modelObject=val.modelXbrl.modelDocument
-    )
->>>>>>> 2543c8e7
 
 
 @validation(
@@ -230,9 +235,9 @@
                     return
     yield Validation.error(
         codes="DBA.FR35",
-        msg=_("The annual report does not contain information on applied accounting practices. Please tag one of the following elements: {}".format(
+        msg=_("The annual report does not contain information on applied accounting practices. Please tag one of the following elements: {}").format(
             [qn.localName for qn in pluginData.accountingPolicyConceptQns]
-        )),
+        ),
         modelObject=val.modelXbrl.modelDocument
     )
 
