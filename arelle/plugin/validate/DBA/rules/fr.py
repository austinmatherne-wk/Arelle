"""
See COPYRIGHT.md for copyright information.
"""
from __future__ import annotations

import datetime
import decimal
import itertools
from collections.abc import Iterable
from typing import Any, cast

from arelle.typing import TypeGetText
from arelle.ValidateXbrl import ValidateXbrl
from arelle.utils.PluginHooks import ValidationHook
from arelle.utils.validate.Decorator import validation
from arelle.utils.validate.Validation import Validation
from arelle.XmlValidateConst import VALID
from . import errorOnDateFactComparison, errorOnRequiredFact, getFactsWithDimension, getFactsGroupedByContextId, errorOnRequiredPositiveFact
from ..PluginValidationDataExtension import PluginValidationDataExtension
from ..ValidationPluginExtension import DANISH_CURRENCY_ID, ROUNDING_MARGIN, PERSONNEL_EXPENSE_THRESHOLD

_: TypeGetText

@validation(
    hook=ValidationHook.XBRL_FINALLY,
)
def rule_fr1(
        pluginData: PluginValidationDataExtension,
        val: ValidateXbrl,
        *args: Any,
        **kwargs: Any,
) -> Iterable[Validation]:
    """
    DBA.FR1: First and last name of the conductor for the general meeting or person who takes the conductor's place is missing
    Companies that hold a general meeting and therefore provide a general meeting date
    (gsd:DateOfGeneralMeeting) must also provide the name of the director
    (gsd:NameAndSurnameOfChairmanOfGeneralMeeting).
    """
    meetingFacts = val.modelXbrl.factsByQname.get(pluginData.dateOfGeneralMeetingQn)
    if meetingFacts:
        chairmanFacts = val.modelXbrl.factsByQname.get(pluginData.nameAndSurnameOfChairmanOfGeneralMeetingQn)
        if not chairmanFacts:
            yield Validation.error(
                codes="DBA.FR1",
                msg=_("First and last name of the conductor for the general meeting or person who takes the conductor's place is missing"),
                modelObject=[val.modelXbrl.modelDocument]
            )


@validation(
    hook=ValidationHook.XBRL_FINALLY,
)
def rule_fr7(
        pluginData: PluginValidationDataExtension,
        val: ValidateXbrl,
        *args: Any,
        **kwargs: Any,
) -> Iterable[Validation]:
    """
    DBA.FR7: Date of approval of the annual report (gsd:DateOfApprovalOfAnnualReport)
    must be after the end date of the Accounting Period (gsd:ReportingPeriodEndDate
    with default TypeOfReportingPeriodDimension).
    """
    return errorOnDateFactComparison(
        val.modelXbrl,
        fact1Qn=pluginData.reportingPeriodEndDateQn,
        fact2Qn=pluginData.dateOfApprovalOfAnnualReportQn,
        dimensionQn=pluginData.typeOfReportingPeriodDimensionQn,
        code='DBA.FR7',
        message=_("Date of approval of the annual report='%(fact2)s' "
                  "must be after the end date of the accounting period='%(fact1)s'"),
        assertion=lambda endDate, approvalDate: endDate < approvalDate,
    )


@validation(
    hook=ValidationHook.XBRL_FINALLY,
)
def rule_fr34(
        pluginData: PluginValidationDataExtension,
        val: ValidateXbrl,
        *args: Any,
        **kwargs: Any,
) -> Iterable[Validation]:
    """
    DBA.FR34: If Equity does not equal 0 more fields are required.  At least one field must be filled in on the balance sheet in addition to equity:
    Assets, NoncurrentAssets, CurrentAssets, LongtermLiabilitiesOtherThanProvisions, ShorttermLiabilitiesOtherThanProvisions, LiabilitiesOtherThanProvisions, LiabilitiesAndEquity
    """
    equityFacts = val.modelXbrl.factsByQname.get(pluginData.equityQn)
    nonZeroEquityFacts = []
    if equityFacts:
        for fact in equityFacts:
            if fact.xValid >= VALID:
                if fact.xValue != 0:
                    nonZeroEquityFacts.append(fact)
    if nonZeroEquityFacts:
        otherRequiredFactsQnames = [
            pluginData.assetsQn, pluginData.noncurrentAssetsQn, pluginData.longtermLiabilitiesOtherThanProvisionsQn,
            pluginData.shorttermLiabilitiesOtherThanProvisionsQn, pluginData.liabilitiesOtherThanProvisionsQn, pluginData.liabilitiesAndEquityQn
        ]
        hasEquityRequiredFacts = any(val.modelXbrl.factsByQname.get(factQname) for factQname in otherRequiredFactsQnames)
        if not hasEquityRequiredFacts:
            yield Validation.error(
                codes="DBA.FR34",
                msg=_("If Equity is filled in and is not zero, at least one other field must also be filled in: "
                        "Assets, NoncurrentAssets, CurrentAssets, LongtermLiabilitiesOtherThanProvisions, ShorttermLiabilitiesOtherThanProvisions, "
                        "LiabilitiesOtherThanProvisions, LiabilitiesAndEquity."),
                modelObject=nonZeroEquityFacts
            )


@validation(
    hook=ValidationHook.XBRL_FINALLY,
)
def rule_fr41(
        pluginData: PluginValidationDataExtension,
        val: ValidateXbrl,
        *args: Any,
        **kwargs: Any,
) -> Iterable[Validation]:
    """
    DBA.FR41: Failure to fill in 'Tax on profit for the year' or 'Tax on ordinary profit'

    If the result for the year is positive(fsa:ProfitLoss) (defined as greater than DKK 1000),
    either Tax on the year's result (fsa:TaxExpense) or Tax on ordinary result
    (fsa:TaxExpenseOnOrdinaryActivities) must be filled in.

    The control does not look at I/S (partnership), K/S (limited partnership) and P/S
    (partner company, like an LLC). (based on what legal form the identification number is
    registered as in the business register).

    Implementation: For each reporting period context that has a fsa:ProfitLoss fact above
    the threshold, check if there is either a non-nil fsa:TaxExpense or fsa:TaxExpenseOnOrdinaryActivities
    fact in the same context. If not, trigger an error.
    """

    # TODO: There appears to be criteria that exempt some filings from this rule.
    # The criteria is based on the legal form of the company, which may or may not be
    # something we can determine from the identification number and/or other instance data.
    # Once we determine if/how that criteria can be implemented, we can add it here.

    modelXbrl = val.modelXbrl
    contextIds = {c.id for c in pluginData.getCurrentAndPreviousReportingPeriodContexts(modelXbrl)}
    contextMap = {k: v for k, v in pluginData.contextFactMap(modelXbrl).items() if k in contextIds}
    for contextId, factMap in contextMap.items():
        profitLossFact = factMap.get(pluginData.profitLossQn)
        if profitLossFact is None:
            continue

        if profitLossFact.xValid >= VALID and cast(decimal.Decimal, profitLossFact.xValue) <= pluginData.positiveProfitThreshold:
            continue
        taxExpenseFact = factMap.get(pluginData.taxExpenseQn)
        if taxExpenseFact is not None and not taxExpenseFact.isNil:
            continue
        taxExpenseOnOrdinaryActivitiesFact = factMap.get(pluginData.taxExpenseOnOrdinaryActivitiesQn)
        if taxExpenseOnOrdinaryActivitiesFact is not None and not taxExpenseOnOrdinaryActivitiesFact.isNil:
            continue
        yield Validation.warning(
            codes='DBA.FR41',
            msg=_("The annual report does not contain information on tax "
                  "on the year's profit. If the profit for the year in the income "
                  "statement is positive, either 'Tax on profit for the year' or "
                  "'Tax on ordinary profit' must be filled in."),
            modelObject=profitLossFact,
        )


@validation(
    hook=ValidationHook.XBRL_FINALLY,
)
def rule_fr48(
        pluginData: PluginValidationDataExtension,
        val: ValidateXbrl,
        *args: Any,
        **kwargs: Any,
) -> Iterable[Validation]:
    """
    DBA.FR48: Annual reports with a start date of 1/1 2016 or later may not use the fields:
    'Extraordinary result before tax',
    'Extraordinary income',
    'Extraordinary costs',
    as §30 of the Annual Accounts Act is repealed."
    """
    disallowedFactQnames = [pluginData.extraordinaryCostsQn, pluginData.extraordinaryIncomeQn, pluginData.extraordinaryResultBeforeTaxQn]
    foundFacts = []
    for factQname in disallowedFactQnames:
        facts = val.modelXbrl.factsByQname.get(factQname)
        if facts:
            foundFacts.append(facts)
    if len(foundFacts) > 0:
        yield Validation.warning(
            codes="DBA.FR48",
            msg=_("Annual reports with a start date of 1/1 2016 or later must not use the fields:"
                  "'Extraordinary profit before tax', 'Extraordinary income', 'Extraordinary costs'."),
            modelObject=foundFacts
    )


@validation(
    hook=ValidationHook.XBRL_FINALLY,
)
def rule_fr52(
        pluginData: PluginValidationDataExtension,
        val: ValidateXbrl,
        *args: Any,
        **kwargs: Any,
) -> Iterable[Validation]:
    """
    DBA.FR52: Any usage of fsa:ProposedExtraordinaryDividendRecognisedInLiabilities is prohibited.
    """
    modelXbrl = val.modelXbrl
    facts = modelXbrl.factsByQname.get(pluginData.proposedExtraordinaryDividendRecognisedInLiabilitiesQn)
    if facts is not None:
        yield Validation.warning(
            codes='DBA.FR52',
            msg=_("The concept ProposedExtraordinaryDividendRecognisedInLiabilities should not be used"),
            modelObject=facts
        )


@validation(
    hook=ValidationHook.XBRL_FINALLY,
)
def rule_fr53(
        pluginData: PluginValidationDataExtension,
        val: ValidateXbrl,
        *args: Any,
        **kwargs: Any,
) -> Iterable[Validation]:
    """
    DBA.FR53: Information is missing on the audit company's CVR no. and the audit firm's name.

    The audit firm's CVR number and name of audit firm should be provided when (fsa:TypeOfAuditorAssistance) is
    tagged with one of the following values:
    - (Revisionspåtegning)  / (Auditor's report on audited financial statements)
    - (Erklæring om udvidet gennemgang) / (Auditor's report on extended review)
    - (Den uafhængige revisors erklæringer (review)) / (The independent auditor's reports (Review))
    - (Andre erklæringer med sikkerhed) / (The independent auditor's reports (Other assurance Reports))
    """
    modelXbrl = val.modelXbrl
    facts = modelXbrl.factsByQname.get(pluginData.typeOfAuditorAssistanceQn)
    if facts is not None:
        for fact in facts:
            if fact.xValid >= VALID:
                if fact.xValue in [
                    pluginData.auditedFinancialStatementsDanish,
                    pluginData.auditedFinancialStatementsEnglish,
                    pluginData.auditedExtendedReviewDanish,
                    pluginData.auditedExtendedReviewEnglish,
                    pluginData.independentAuditorsReportDanish,
                    pluginData.independentAuditorsReportEnglish,
                    pluginData.auditedAssuranceReportsDanish,
                    pluginData.auditedAssuranceReportsEnglish
                ]:
                    missing_concepts = []
                    cvr_facts = modelXbrl.factsByQname.get(pluginData.identificationNumberCvrOfAuditFirmQn)
                    auditor_name_facts = modelXbrl.factsByQname.get(pluginData.nameOfAuditFirmQn)
                    if cvr_facts is None:
                        missing_concepts.append(pluginData.identificationNumberCvrOfAuditFirmQn.localName)
                    if auditor_name_facts is None:
                        missing_concepts.append(pluginData.identificationNumberCvrOfAuditFirmQn.localName)
                    if len(missing_concepts) > 0:
                        yield Validation.warning(
                            codes='DBA.FR53',
                            msg=_("The following concepts should be tagged: {} when {} is tagged with the value of {}").format(
                                ",".join(missing_concepts),
                                pluginData.typeOfAuditorAssistanceQn.localName,
                                fact.xValue
                            ),
                            modelObject=fact
                        )


@validation(
    hook=ValidationHook.XBRL_FINALLY,
)
def rule_fr56(
        pluginData: PluginValidationDataExtension,
        val: ValidateXbrl,
        *args: Any,
        **kwargs: Any,
) -> Iterable[Validation]:
    """
    DBA.FR56: Missing allocation of profit. The annual report must contain a
    distribution of results.

    Annual reports, etc. with a start date of 1/1 2016 or later must have a profit
    allocation, if the profit (fsa:ProfitLoss) for the year is greater than 1000 or
    less than -1000, cf. the Annual Accounts Act §§ 31 and 95 a.
    """
    modelXbrl = val.modelXbrl
    contextIds = {c.id for c in pluginData.getCurrentAndPreviousReportingPeriodContexts(modelXbrl)}
    profitLossFactsMap = getFactsGroupedByContextId(modelXbrl, pluginData.profitLossQn)
    distributionFactsMap = getFactsGroupedByContextId(
        modelXbrl,
        *pluginData.distributionOfResultsQns,
    )
    for contextId, profitLossFacts in profitLossFactsMap.items():
        if contextId not in contextIds:
            continue
        profitLossFact = None
        for fact in profitLossFacts:
            if fact.xValid >= VALID:
                profitLossValue = cast(decimal.Decimal, fact.xValue)
                if not (-pluginData.positiveProfitThreshold <= profitLossValue <= pluginData.positiveProfitThreshold):
                    profitLossFact = fact
                    break
        if profitLossFact is None:
            continue
        distributionFacts = distributionFactsMap.get(contextId, [])
        valid = False
        for distributionsResultDistributionFact in distributionFacts:
            if not distributionsResultDistributionFact.isNil:
                valid = True
                break
        if not valid:
            yield Validation.warning(
                codes='DBA.FR56',
                msg=_("The annual report does not contain a profit distribution. "
                      "The annual report must contain a profit and loss statement with a "
                      "distribution of profits."),
                modelObject=profitLossFact
            )


@validation(
    hook=ValidationHook.XBRL_FINALLY,
)
<<<<<<< HEAD
def rule_fr71(
=======
def rule_fr63(
>>>>>>> 5da12130
        pluginData: PluginValidationDataExtension,
        val: ValidateXbrl,
        *args: Any,
        **kwargs: Any,
) -> Iterable[Validation]:
    """
<<<<<<< HEAD
    DBA.FR71: The accounts must not contain negative personnel costs

    Costs must be reported as positive numbers in the XBRL file. It indicates that there is an error in the setup of the XBRL file.
    The following elements are checked:
        • Personnel costs (fsa:EmployeeBenefitsExpense),
        • Salaries (fsa:WagesAndSalaries)
        • Pensions (fsa:PostemploymentBenefitExpense)
        • Other personnel costs (fsa:OtherEmployeeExpense)

    Both on the year's figures and comparative figures."
    """
    modelXbrl = val.modelXbrl
    facts_in_error = []
    for cost_qn in [
        pluginData.employeeBenefitsExpenseQn,
        pluginData.wagesAndSalariesQn,
        pluginData.postemploymentBenefitExpenseQn,
        pluginData.otherEmployeeExpenseQn
    ]:
        facts = modelXbrl.factsByQname.get(cost_qn)
        if facts is not None:
            for fact in facts:
                if fact.xValid >= VALID and isinstance(fact.xValue, decimal.Decimal) and fact.xValue < 0:
                    facts_in_error.append(fact)
    if len(facts_in_error) > 0:
        yield Validation.warning(
            codes="DBA.FR71",
            msg=_("Costs must be reported as positive numbers in the XBRL file"),
            modelObject=facts_in_error
        )
=======
    DBA.FR63: Items in the balance sheet must be less than or equal to the balance sheet total. Assets must be
    less than or equal to the balance sheet total. Applies to both the year's figures and comparative figures.
    """
    modelXbrl = val.modelXbrl
    asset_facts = modelXbrl.factsByQname.get(pluginData.assetsQn)
    if asset_facts is not None:
        for asset_fact in asset_facts:
            if asset_fact.xValid >= VALID and isinstance(asset_fact.xValue, decimal.Decimal):
                concepts_in_error = []
                facts_in_error = []
                for balance_sheet_qn in pluginData.balanceSheetQnLessThanOrEqualToAssets:
                    balance_sheet_qn_facts = modelXbrl.factsByQname.get(balance_sheet_qn)
                    if balance_sheet_qn_facts is not None:
                        for balance_sheet_qn_fact in balance_sheet_qn_facts:
                            if (balance_sheet_qn_fact.xValid >= VALID and
                                    isinstance(balance_sheet_qn_fact.xValue, decimal.Decimal) and
                                    asset_fact.contextID == balance_sheet_qn_fact.contextID and
                                    asset_fact.xValue < balance_sheet_qn_fact.xValue):
                                concepts_in_error.append(balance_sheet_qn.localName)
                                facts_in_error.append(balance_sheet_qn_fact)
                if len(facts_in_error) > 0:
                    yield Validation.error(
                        codes='DBA.FR63',
                        msg=_("The annual report contains items in the balance sheet (year's figures or comparison "
                              "figures) which are greater than the balance sheet total(Assets). The following "
                              "fields do not comply: {}").format(concepts_in_error),
                        modelObject=facts_in_error
                    )
>>>>>>> 5da12130


@validation(
    hook=ValidationHook.XBRL_FINALLY,
)
def rule_fr74(
        pluginData: PluginValidationDataExtension,
        val: ValidateXbrl,
        *args: Any,
        **kwargs: Any,
) -> Iterable[Validation]:
    """
    DBA.FR74a:Provisions [hierarchy:fsa:Provisions] and underlying fields must each be less than or equal to the balance sheet total (fsa:LiabilitiesAndEquity) minus equity (fsa:Equity).
    DBA.FR74b: Liabilities (fsa:LiabilitiesOtherThanProvisions) must be less than or equal to total assets (fsa:LiabilitiesAndEquity) minus equity (fsa:Equity).
    """
    groupedFacts = getFactsGroupedByContextId(val.modelXbrl, pluginData.equityQn, pluginData.liabilitiesAndEquityQn, pluginData.provisionsQn, pluginData.liabilitiesOtherThanProvisionsQn)
    for contextID, facts in groupedFacts.items():
        equityFact = None
        liabilityFact = None
        liabilityOtherFact = None
        provisionFact = None
        for fact in facts:
            if fact.qname == pluginData.equityQn and fact.unit.id == DANISH_CURRENCY_ID:
                equityFact = fact
            elif fact.qname == pluginData.liabilitiesQn and fact.unit.id == DANISH_CURRENCY_ID:
                liabilityFact = fact
            elif fact.qname == pluginData.provisionsQn and fact.unit.id == DANISH_CURRENCY_ID:
                provisionFact = fact
            elif fact.qname == pluginData.liabilitiesOtherThanProvisionsQn and fact.unit.id == DANISH_CURRENCY_ID:
                liabilityOtherFact = fact
        if equityFact is not None and liabilityFact is not None and provisionFact is not None and equityFact.xValid >= VALID and liabilityFact.xValid >= VALID and provisionFact.xValid >= VALID:
            if not cast(decimal.Decimal, liabilityFact.xValue) - cast(decimal.Decimal, equityFact.xValue) >= cast(decimal.Decimal, provisionFact.xValue) - ROUNDING_MARGIN:
                yield Validation.error(
                    codes="DBA.FR74a",
                    msg=_("Provisions (fsa:Provisions) must be less than or equal to the balance sheet total (fsa:LiabilitiesAndEquity) minus equity (fsa:Equity)."
                          "LiabilitiesAndEquity: %(liabilities)s, Equity: %(equity)s, Provisions: %(provisions)s"),
                    equity=equityFact.effectiveValue,
                    liabilities=liabilityFact.effectiveValue,
                    provisions=provisionFact.effectiveValue,
                    modelObject=[equityFact, liabilityFact, provisionFact]
                )
        if equityFact is not None and liabilityOtherFact is not None and liabilityFact is not None and equityFact.xValid >= VALID and liabilityFact.xValid >= VALID and liabilityOtherFact.xValid >= VALID:
            if not cast(decimal.Decimal, liabilityFact.xValue) - cast(decimal.Decimal, equityFact.xValue) >= cast(decimal.Decimal, liabilityOtherFact.xValue) - ROUNDING_MARGIN:
                yield Validation.error(
                    codes="DBA.FR74b",
                    msg=_("Liabilities (fsa:LiabilitiesOtherThanProvisions) must be less than or equal to total assets (fsa:LiabilitiesAndEquity) minus equity (fsa:Equity)."
                          "LiabilitiesAndEquity: %(liabilities)s, Equity: %(equity)s, LiabilitiesOtherThanProvisions: %(liabilityOther)s"),
                    equity=equityFact.effectiveValue,
                    liabilityOther=liabilityOtherFact.effectiveValue,
                    liabilities=liabilityFact.effectiveValue,
                    modelObject=[equityFact, liabilityFact, liabilityOtherFact]
                )



@validation(
    hook=ValidationHook.XBRL_FINALLY,
)
def rule_fr77(
        pluginData: PluginValidationDataExtension,
        val: ValidateXbrl,
        *args: Any,
        **kwargs: Any,
) -> Iterable[Validation]:
    """
    DBA.FR77b: Long-term liabilities (fsa:LongtermLiabilitiesOtherThanProvisions) must be less than or equal to the balance sheet total (fsa:LiabilitiesAndEquity) minus equity (fsa:Equity).
    DBA.FR77b: Short-term liabilities (fsa:ShorttermLiabilitiesOtherThanProvisions) must be less than or equal to the balance sheet total (fsa:LiabilitiesAndEquity) minus equity (fsa:Equity).
    """
    groupedFacts = getFactsGroupedByContextId(val.modelXbrl, pluginData.equityQn, pluginData.liabilitiesAndEquityQn, pluginData.longtermLiabilitiesOtherThanProvisionsQn, pluginData.shorttermLiabilitiesOtherThanProvisionsQn)
    for contextID, facts in groupedFacts.items():
        equityFact = None
        liabilityFact = None
        longLiabilityFact = None
        shortLiabilityFact = None
        for fact in facts:
            if fact.qname == pluginData.equityQn and fact.unit.id == DANISH_CURRENCY_ID:
                equityFact = fact
            elif fact.qname == pluginData.liabilitiesQn and fact.unit.id == DANISH_CURRENCY_ID:
                liabilityFact = fact
            elif fact.qname == pluginData.longtermLiabilitiesOtherThanProvisionsQn and fact.unit.id == DANISH_CURRENCY_ID:
                longLiabilityFact = fact
            elif fact.qname == pluginData.shorttermLiabilitiesOtherThanProvisionsQn and fact.unit.id == DANISH_CURRENCY_ID:
                shortLiabilityFact = fact
        if equityFact is not None and liabilityFact is not None and longLiabilityFact is not None and equityFact.xValid >= VALID and liabilityFact.xValid >= VALID and longLiabilityFact.xValid >= VALID:
            if not cast(decimal.Decimal, liabilityFact.xValue) - cast(decimal.Decimal, equityFact.xValue) >= cast(decimal.Decimal, longLiabilityFact.xValue) - ROUNDING_MARGIN:
                yield Validation.error(
                    codes="DBA.FR77a",
                    msg=_("Long-term liabilities (fsa:LongtermLiabilitiesOtherThanProvisions) must be less than or equal to the balance sheet total (fsa:LiabilitiesAndEquity) minus equity (fsa:Equity)."
                          "LiabilitiesAndEquity: %(liabilities)s, Equity: %(equity)s, LongtermLiabilitiesOtherThanProvisions: %(longLiabilities)s"),
                    equity=equityFact.effectiveValue,
                    liabilities=liabilityFact.effectiveValue,
                    longLiabilities=longLiabilityFact.effectiveValue,
                    modelObject=[equityFact, liabilityFact, longLiabilityFact]
                )
        if equityFact is not None and liabilityFact is not None and shortLiabilityFact is not None and equityFact.xValid >= VALID and liabilityFact.xValid >= VALID and shortLiabilityFact.xValid >= VALID:
            if not cast(decimal.Decimal, liabilityFact.xValue) - cast(decimal.Decimal, equityFact.xValue) >= cast(decimal.Decimal, shortLiabilityFact.xValue) - ROUNDING_MARGIN:
                yield Validation.error(
                    codes="DBA.FR77b",
                    msg=_("Short-term liabilities (fsa:ShorttermLiabilitiesOtherThanProvisions) must be less than or equal to the balance sheet total (fsa:LiabilitiesAndEquity) minus equity (fsa:Equity)."
                          "LiabilitiesAndEquity: %(liabilities)s, Equity: %(equity)s, ShorttermLiabilitiesOtherThanProvisions: %(shortLiabilities)s"),
                    equity=equityFact.effectiveValue,
                    liabilities=liabilityFact.effectiveValue,
                    shortLiabilities=shortLiabilityFact.effectiveValue,
                    modelObject=[equityFact, liabilityFact, shortLiabilityFact]
                )


@validation(
    hook=ValidationHook.XBRL_FINALLY,
)
def rule_fr75(
        pluginData: PluginValidationDataExtension,
        val: ValidateXbrl,
        *args: Any,
        **kwargs: Any,
) -> Iterable[Validation]:
    """
    DBA.FR75: The company must provide information on the number of employees. The rule is activated if personnel costs (fsa:EmployeeBenefitsExpense) or salaries (fsa:WagesAndSalaries) are greater
    than DKK 200,000, and no number of employees (fsa:AverageNumberOfEmployees) has been specified.
    """
    groupedFacts = getFactsGroupedByContextId(val.modelXbrl, pluginData.employeeBenefitsExpenseQn, pluginData.wagesAndSalariesQn, pluginData.averageNumberOfEmployeesQn)
    for contextID, facts in groupedFacts.items():
        benefitsFact = None
        wagesFact = None
        employeesFact = None
        for fact in facts:
            if fact.qname == pluginData.employeeBenefitsExpenseQn and fact.unit.id == DANISH_CURRENCY_ID and fact.xValid >= VALID and cast(decimal.Decimal, fact.xValue) >= PERSONNEL_EXPENSE_THRESHOLD:
                benefitsFact = fact
            elif fact.qname == pluginData.wagesAndSalariesQn and fact.unit.id == DANISH_CURRENCY_ID and fact.xValid >= VALID and cast(decimal.Decimal, fact.xValue) >= PERSONNEL_EXPENSE_THRESHOLD:
                wagesFact = fact
            elif fact.qname == pluginData.averageNumberOfEmployeesQn and fact.xValid >= VALID and cast(decimal.Decimal, fact.xValue) > 0:
                employeesFact = fact
        if (benefitsFact is not None or wagesFact is not None) and employeesFact is None:
                yield Validation.error(
                    codes="DBA.FR75",
                    msg=_("The company must provide information on the number of employees. The rule is activated if personnel costs (fsa:EmployeeBenefitsExpense) "
                          "or salaries (fsa:WagesAndSalaries) are greater than DKK 200,000, and no number of employees (fsa:AverageNumberOfEmployees) has been specified."),
                    modelObject=[benefitsFact, wagesFact]
                )


@validation(
    hook=ValidationHook.XBRL_FINALLY,
)
def rule_fr81(
        pluginData: PluginValidationDataExtension,
        val: ValidateXbrl,
        *args: Any,
        **kwargs: Any,
) -> Iterable[Validation]:
    """
    DBA.FR81: The language used must be stated. There must be at least one fact with either the Danish
    (`da`) or English (`en`) `lang` attribute in the digital file (the XBRL file or the IXBRL file).

    Implementation: Check all facts for at least one `lang` attribute that must be either `da` or `en`.
    """
    has_valid_lang = any(fact.xmlLang in {'da', 'en'} for fact in val.modelXbrl.facts)
    if not has_valid_lang:
        yield Validation.error(
            codes="DBA.FR81",
            msg=_("The digital annual report does not contain a technical indication of the language used. There "
                  "must be at least one fact, with either the Danish ('da') or English ('en') language attribute."),
            modelObject=[val.modelXbrl.modelDocument]
        )


@validation(
    hook=ValidationHook.XBRL_FINALLY,
)
def rule_fr92(
        pluginData: PluginValidationDataExtension,
        val: ValidateXbrl,
        *args: Any,
        **kwargs: Any,
) -> Iterable[Validation]:
    """
    DBA.FR92: Information is missing on the auditor's signature date.

    The auditor's signature date must be provided when (fsa:TypeOfAuditorAssistance) is
    tagged with one of the following values:
    - (Revisionspåtegning)  / (Auditor's report on audited financial statements)
    - (Erklæring om udvidet gennemgang) / (Auditor's report on extended review)
    - (Den uafhængige revisors erklæringer (review)) / (The independent auditor's reports (Review))
    - (Andre erklæringer med sikkerhed) / (The independent auditor's reports (Other assurance Reports))
    - (Andre erklæringer uden sikkerhed) / (Auditor's reports (Other non-assurance reports))
    """
    modelXbrl = val.modelXbrl
    facts = modelXbrl.factsByQname.get(pluginData.typeOfAuditorAssistanceQn)
    if facts is not None:
        for fact in facts:
            if fact.xValid >= VALID:
                if fact.xValue in [
                    pluginData.auditedFinancialStatementsDanish,
                    pluginData.auditedFinancialStatementsEnglish,
                    pluginData.auditedExtendedReviewDanish,
                    pluginData.auditedExtendedReviewEnglish,
                    pluginData.independentAuditorsReportDanish,
                    pluginData.independentAuditorsReportEnglish,
                    pluginData.auditedAssuranceReportsDanish,
                    pluginData.auditedAssuranceReportsEnglish,
                    pluginData.auditedNonAssuranceReportsDanish,
                    pluginData.auditedNonAssuranceReportsEnglish,
                ]:
                    signature_facts = modelXbrl.factsByQname.get(pluginData.signatureOfAuditorsDateQn)
                    if signature_facts is None:
                        yield Validation.error(
                            codes='DBA.FR92',
                            msg=_("SignatureOfAuditorsDate must be tagged when {} is tagged with the value of {}").format(
                                pluginData.typeOfAuditorAssistanceQn.localName,
                                fact.xValue
                            ),
                            modelObject=fact
                        )<|MERGE_RESOLUTION|>--- conflicted
+++ resolved
@@ -326,49 +326,13 @@
 @validation(
     hook=ValidationHook.XBRL_FINALLY,
 )
-<<<<<<< HEAD
-def rule_fr71(
-=======
 def rule_fr63(
->>>>>>> 5da12130
-        pluginData: PluginValidationDataExtension,
-        val: ValidateXbrl,
-        *args: Any,
-        **kwargs: Any,
-) -> Iterable[Validation]:
-    """
-<<<<<<< HEAD
-    DBA.FR71: The accounts must not contain negative personnel costs
-
-    Costs must be reported as positive numbers in the XBRL file. It indicates that there is an error in the setup of the XBRL file.
-    The following elements are checked:
-        • Personnel costs (fsa:EmployeeBenefitsExpense),
-        • Salaries (fsa:WagesAndSalaries)
-        • Pensions (fsa:PostemploymentBenefitExpense)
-        • Other personnel costs (fsa:OtherEmployeeExpense)
-
-    Both on the year's figures and comparative figures."
-    """
-    modelXbrl = val.modelXbrl
-    facts_in_error = []
-    for cost_qn in [
-        pluginData.employeeBenefitsExpenseQn,
-        pluginData.wagesAndSalariesQn,
-        pluginData.postemploymentBenefitExpenseQn,
-        pluginData.otherEmployeeExpenseQn
-    ]:
-        facts = modelXbrl.factsByQname.get(cost_qn)
-        if facts is not None:
-            for fact in facts:
-                if fact.xValid >= VALID and isinstance(fact.xValue, decimal.Decimal) and fact.xValue < 0:
-                    facts_in_error.append(fact)
-    if len(facts_in_error) > 0:
-        yield Validation.warning(
-            codes="DBA.FR71",
-            msg=_("Costs must be reported as positive numbers in the XBRL file"),
-            modelObject=facts_in_error
-        )
-=======
+        pluginData: PluginValidationDataExtension,
+        val: ValidateXbrl,
+        *args: Any,
+        **kwargs: Any,
+) -> Iterable[Validation]:
+    """
     DBA.FR63: Items in the balance sheet must be less than or equal to the balance sheet total. Assets must be
     less than or equal to the balance sheet total. Applies to both the year's figures and comparative figures.
     """
@@ -397,7 +361,48 @@
                               "fields do not comply: {}").format(concepts_in_error),
                         modelObject=facts_in_error
                     )
->>>>>>> 5da12130
+
+
+@validation(
+    hook=ValidationHook.XBRL_FINALLY,
+)
+def rule_fr71(
+        pluginData: PluginValidationDataExtension,
+        val: ValidateXbrl,
+        *args: Any,
+        **kwargs: Any,
+) -> Iterable[Validation]:
+    """
+    DBA.FR71: The accounts must not contain negative personnel costs
+
+    Costs must be reported as positive numbers in the XBRL file. It indicates that there is an error in the setup of the XBRL file.
+    The following elements are checked:
+        • Personnel costs (fsa:EmployeeBenefitsExpense),
+        • Salaries (fsa:WagesAndSalaries)
+        • Pensions (fsa:PostemploymentBenefitExpense)
+        • Other personnel costs (fsa:OtherEmployeeExpense)
+
+    Both on the year's figures and comparative figures."
+    """
+    modelXbrl = val.modelXbrl
+    facts_in_error = []
+    for cost_qn in [
+        pluginData.employeeBenefitsExpenseQn,
+        pluginData.wagesAndSalariesQn,
+        pluginData.postemploymentBenefitExpenseQn,
+        pluginData.otherEmployeeExpenseQn
+    ]:
+        facts = modelXbrl.factsByQname.get(cost_qn)
+        if facts is not None:
+            for fact in facts:
+                if fact.xValid >= VALID and isinstance(fact.xValue, decimal.Decimal) and fact.xValue < 0:
+                    facts_in_error.append(fact)
+    if len(facts_in_error) > 0:
+        yield Validation.warning(
+            codes="DBA.FR71",
+            msg=_("Costs must be reported as positive numbers in the XBRL file"),
+            modelObject=facts_in_error
+        )
 
 
 @validation(
