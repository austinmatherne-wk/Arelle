--- conflicted
+++ resolved
@@ -17,11 +17,8 @@
 from arelle.utils.PluginHooks import ValidationHook
 from arelle.utils.validate.Decorator import validation
 from arelle.utils.validate.Validation import Validation
-<<<<<<< HEAD
 from arelle.ValidateDuplicateFacts import getHashEquivalentFactGroups, getAspectEqualFacts
-=======
 from arelle.utils.validate.ValidationUtil import etreeIterWithDepth
->>>>>>> 3f6cec3e
 from ..DisclosureSystems import DISCLOSURE_SYSTEM_NL_INLINE_2024
 from ..PluginValidationDataExtension import (PluginValidationDataExtension, XBRLI_IDENTIFIER_PATTERN,
                                              XBRLI_IDENTIFIER_SCHEMA, DISALLOWED_IXT_NAMESPACES, ALLOWABLE_LANGUAGES)
@@ -511,7 +508,6 @@
     NL-KVK.3.5.2.2: All tagged text facts MUST be provided in at least the language of the report.
     """
     reportXmlLang = pluginData.getReportXmlLang(val.modelXbrl)
-<<<<<<< HEAD
     filtered_facts = [f for f in val.modelXbrl.facts if f.concept is not None and
                       f.concept.type is not None and
                       f.concept.type.isOimTextFactType and
@@ -525,21 +521,6 @@
                     msg=_('Tagged text facts MUST be provided in the language of the report.'),
                     modelObject=fgroup
                 )
-=======
-    factsWithWrongLang = set()
-    for fact in val.modelXbrl.facts:
-        if (fact is not None and
-                fact.concept is not None and
-                fact.concept.type is not None and
-                fact.concept.type.isOimTextFactType and
-                fact.xmlLang != reportXmlLang):
-            factsWithWrongLang.add(fact)
-    if len(factsWithWrongLang) > 0:
-        yield Validation.error(
-            codes='NL.NL-KVK.3.5.2.2.taggedTextFactOnlyInLanguagesOtherThanLanguageOfAReport',
-            msg=_('Tagged text facts MUST be provided in the language of the report.'),
-            modelObject=factsWithWrongLang
-        )
 
 
 @validation(
@@ -569,5 +550,4 @@
             codes='NL.NL-KVK.3.5.2.3.invalidLanguageAttribute',
             msg=_('The lang attribute should use one of the following: \'nl\' or \'en\' or \'de\' or \'fr\'. '
                   'The following languages are used incorrectly: {}'.format(badLangsUsed)),
-        )
->>>>>>> 3f6cec3e
+        )