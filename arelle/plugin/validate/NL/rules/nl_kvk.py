--- conflicted
+++ resolved
@@ -27,13 +27,9 @@
                                  NL_INLNE_GAAP_OTHER_DISCLOSURE_SYSTEMS)
 from ..LinkbaseType import LinkbaseType
 from ..PluginValidationDataExtension import (PluginValidationDataExtension, ALLOWABLE_LANGUAGES,
-<<<<<<< HEAD
-                                             DISALLOWED_IXT_NAMESPACES, EFFECTIVE_KVK_GAAP_IFRS_ENTRYPOINT_FILES,
-                                             EFFECTIVE_KVK_GAAP_OTHER_ENTRYPOINT_FILES,
-=======
                                              DEFAULT_MEMBER_ROLE_URI, DISALLOWED_IXT_NAMESPACES,
                                              EFFECTIVE_KVK_GAAP_IFRS_ENTRYPOINT_FILES,
->>>>>>> a1dce48e
+                                             EFFECTIVE_KVK_GAAP_OTHER_ENTRYPOINT_FILES,
                                              MAX_REPORT_PACKAGE_SIZE_MBS, TAXONOMY_URLS_BY_YEAR,
                                              XBRLI_IDENTIFIER_PATTERN, XBRLI_IDENTIFIER_SCHEMA, ExtensionDocumentData)
 
@@ -1245,58 +1241,7 @@
 
 @validation(
     hook=ValidationHook.XBRL_FINALLY,
-    disclosureSystems=NL_INLNE_GAAP_OTHER_DISCLOSURE_SYSTEMS,
-)
-def rule_nl_kvk_5_1_3_1(
-        pluginData: PluginValidationDataExtension,
-        val: ValidateXbrl,
-        *args: Any,
-        **kwargs: Any,
-) -> Iterable[Validation]:
-    """
-    NL-KVK.5.1.3.1: Validate that the imported taxonomy matches the KVK-specified entry point.
-        - https://www.nltaxonomie.nl/kvk/2024-12-31/kvk-annual-report-other-gaap.xsd
-    """
-    uris = {doc[0].uri for doc in val.modelXbrl.namespaceDocs.values()}
-    matches = uris & EFFECTIVE_KVK_GAAP_OTHER_ENTRYPOINT_FILES
-    if not matches:
-        yield Validation.error(
-            codes='NL.NL-KVK.5.1.3.1.requiredEntryPointOtherGaapNotReferenced',
-            msg=_('The extension taxonomy must import the entry point of the taxonomy files prepared by KVK.'),
-            modelObject=val.modelXbrl.modelDocument
-        )
-
-
-@validation(
-    hook=ValidationHook.XBRL_FINALLY,
-    disclosureSystems=NL_INLNE_GAAP_OTHER_DISCLOSURE_SYSTEMS,
-)
-def rule_nl_kvk_5_1_3_2(
-        pluginData: PluginValidationDataExtension,
-        val: ValidateXbrl,
-        *args: Any,
-        **kwargs: Any,
-) -> Iterable[Validation]:
-    """
-    NL-KVK.5.1.3.2: The legal entity’s extension taxonomy MUST import the applicable version of
-                    the taxonomy files prepared by KVK.
-    """
-    reportingPeriod = pluginData.getReportingPeriod(val.modelXbrl)
-    uris = {doc[0].uri for doc in val.modelXbrl.namespaceDocs.values()}
-    matches = uris & TAXONOMY_URLS_BY_YEAR.get(reportingPeriod or '', set())
-    if not reportingPeriod or not matches:
-        yield Validation.error(
-            reportingPeriod=reportingPeriod,
-            codes='NL.NL-KVK.5.1.3.2.incorrectVersionEntryPointOtherGaapReferenced',
-            msg=_('The extension taxonomy MUST import the applicable version of the taxonomy files prepared by KVK '
-                  'for the reported financial reporting period of %(reportingPeriod)s.'),
-            modelObject=val.modelXbrl.modelDocument
-        )
-
-
-@validation(
-    hook=ValidationHook.XBRL_FINALLY,
-    disclosureSystems=ALL_NL_INLINE_DISCLOSURE_SYSTEMS,
+    disclosureSystems=NL_INLNE_GAAP_IFRS_DISCLOSURE_SYSTEMS,
 )
 def rule_nl_kvk_4_4_3_1(
         pluginData: PluginValidationDataExtension,
@@ -1341,9 +1286,7 @@
 
 @validation(
     hook=ValidationHook.XBRL_FINALLY,
-    disclosureSystems=[
-        DISCLOSURE_SYSTEM_NL_INLINE_2024
-    ],
+    disclosureSystems=NL_INLNE_GAAP_IFRS_DISCLOSURE_SYSTEMS,
 )
 def rule_nl_kvk_4_4_3_2(
         pluginData: PluginValidationDataExtension,
@@ -1369,9 +1312,58 @@
 
 @validation(
     hook=ValidationHook.XBRL_FINALLY,
-    disclosureSystems=[
-        DISCLOSURE_SYSTEM_NL_INLINE_2024
-    ],
+    disclosureSystems=NL_INLNE_GAAP_OTHER_DISCLOSURE_SYSTEMS,
+)
+def rule_nl_kvk_5_1_3_1(
+        pluginData: PluginValidationDataExtension,
+        val: ValidateXbrl,
+        *args: Any,
+        **kwargs: Any,
+) -> Iterable[Validation]:
+    """
+    NL-KVK.5.1.3.1: Validate that the imported taxonomy matches the KVK-specified entry point.
+        - https://www.nltaxonomie.nl/kvk/2024-12-31/kvk-annual-report-other-gaap.xsd
+    """
+    uris = {doc[0].uri for doc in val.modelXbrl.namespaceDocs.values()}
+    matches = uris & EFFECTIVE_KVK_GAAP_OTHER_ENTRYPOINT_FILES
+    if not matches:
+        yield Validation.error(
+            codes='NL.NL-KVK.5.1.3.1.requiredEntryPointOtherGaapNotReferenced',
+            msg=_('The extension taxonomy must import the entry point of the taxonomy files prepared by KVK.'),
+            modelObject=val.modelXbrl.modelDocument
+        )
+
+
+@validation(
+    hook=ValidationHook.XBRL_FINALLY,
+    disclosureSystems=NL_INLNE_GAAP_OTHER_DISCLOSURE_SYSTEMS,
+)
+def rule_nl_kvk_5_1_3_2(
+        pluginData: PluginValidationDataExtension,
+        val: ValidateXbrl,
+        *args: Any,
+        **kwargs: Any,
+) -> Iterable[Validation]:
+    """
+    NL-KVK.5.1.3.2: The legal entity’s extension taxonomy MUST import the applicable version of
+                    the taxonomy files prepared by KVK.
+    """
+    reportingPeriod = pluginData.getReportingPeriod(val.modelXbrl)
+    uris = {doc[0].uri for doc in val.modelXbrl.namespaceDocs.values()}
+    matches = uris & TAXONOMY_URLS_BY_YEAR.get(reportingPeriod or '', set())
+    if not reportingPeriod or not matches:
+        yield Validation.error(
+            reportingPeriod=reportingPeriod,
+            codes='NL.NL-KVK.5.1.3.2.incorrectVersionEntryPointOtherGaapReferenced',
+            msg=_('The extension taxonomy MUST import the applicable version of the taxonomy files prepared by KVK '
+                  'for the reported financial reporting period of %(reportingPeriod)s.'),
+            modelObject=val.modelXbrl.modelDocument
+        )
+
+
+@validation(
+    hook=ValidationHook.XBRL_FINALLY,
+    disclosureSystems=ALL_NL_INLINE_DISCLOSURE_SYSTEMS,
 )
 def rule_nl_kvk_6_1_1_1(
         pluginData: PluginValidationDataExtension,
