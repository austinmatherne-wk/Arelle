--- conflicted
+++ resolved
@@ -73,7 +73,7 @@
     else:
         if data[:3] == b"GIF" and data[3:6] in (b'89a', b'89b', b'87a'):
             headerType = "gif"
-        elif data[:2] == b'\xff\xd8':
+        elif data[:2] == b"\xff\xd8":
             headerType = "jpg"
         elif data[:8] == b"\x89PNG\r\n\x1a\n":
             headerType = "png"
@@ -141,7 +141,6 @@
     _file = openFileStream(modelXbrl.modelManager.cntlr, resourcesFilePath(modelXbrl.modelManager, "authority-validations.json"), 'rt', encoding='utf-8')
     validations = json.load(_file) # {localName: date, ...}
     _file.close()
-<<<<<<< HEAD
     return cast(Union[dict[Any, Any], list[Any]], validations)
 
 def hasEventHandlerAttributes(elt: Any) -> bool:
@@ -153,7 +152,4 @@
 def _hasEventAttributes(elt: Any, attributes: set) -> bool:
     if isinstance(elt, _Element):
         return any(a.lower() in attributes for a in elt.keys())
-    return False
-=======
-    return cast(Union[Dict[Any, Any], List[Any]], validations)
->>>>>>> 295ab603
+    return False